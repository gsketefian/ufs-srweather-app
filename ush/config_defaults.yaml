--- conflicted
+++ resolved
@@ -2121,24 +2121,13 @@
   # VX_OUTPUT_BASEDIR:
   # Top-level directory in which METplus will place its output.
   #
-<<<<<<< HEAD
-  VX_FCST_INPUT_BASEDIR: '{{ "$COMOUT/../.." if user.RUN_ENVIR == "nco" else ( workflow.EXPTDIR if ((workflow_switches.RUN_TASK_RUN_FCST and task_run_fcst.WRITE_DOPOST) or workflow_switches.RUN_TASK_RUN_POST) ) }}'
-  VX_OUTPUT_BASEDIR: '{{ "$COMOUT/metout" if user.RUN_ENVIR == "nco" else workflow.EXPTDIR }}'
-=======
-  VX_FCST_INPUT_DIR: '{{ workflow.EXPTDIR }}/${CDATE}{% if global.DO_ENSEMBLE %}"/mem${ENSMEM_INDX}"{% endif %}/postprd'
-  VX_OUTPUT_BASEDIR: '{{ workflow.EXPTDIR }}'
->>>>>>> da34aaca
+  VX_FCST_INPUT_BASEDIR: '{% if user.RUN_ENVIR == "nco" %}$COMOUT/../..{% else %}{{ workflow.EXPTDIR }}/${CDATE}{% if global.DO_ENSEMBLE %}"/mem${ENSMEM_INDX}"{% endif %}/postprd'
+  VX_OUTPUT_BASEDIR: '{% if user.RUN_ENVIR == "nco" %}$COMOUT/metout{% else %}{{ workflow.EXPTDIR }}{% endif %}'
   #
   # File name and path templates used in the verification tasks.
   #
-<<<<<<< HEAD
-  FCST_SUBDIR_TEMPLATE: '{{ "${NET}.{init?fmt=%Y%m%d?shift=-${time_lag}}/{init?fmt=%H?shift=-${time_lag}}" if user.RUN_ENVIR == "nco" else "{init?fmt=%Y%m%d%H?shift=-${time_lag}}${SLASH_ENSMEM_SUBDIR_OR_NULL}/postprd" }}{% raw %}{% endraw %}'
-  FCST_FN_TEMPLATE: '{{ "${NET}.t{init?fmt=%H?shift=-${time_lag}}z" }}{{ "${DOT_ENSMEM_OR_NULL}" if user.RUN_ENVIR == "nco" else "" }}{{ ".prslev.f{lead?fmt=%HHH?shift=${time_lag}}.${POST_OUTPUT_DOMAIN_NAME}.grib2" }}{% raw %}{% endraw %}'
-  FCST_FN_METPROC_TEMPLATE: '{{ "${NET}.t{init?fmt=%H?}z" }}{{ "${DOT_ENSMEM_OR_NULL}" if user.RUN_ENVIR == "nco" else "" }}{{ ".prslev.f{lead?fmt=%HHH?}.${POST_OUTPUT_DOMAIN_NAME}_a${ACCUM_HH}h.nc" }}{% raw %}{% endraw %}'
-=======
   FCST_FN_TEMPLATE: '${NET}.t{init?fmt=%H?shift=-${time_lag}}z.prslev.f{lead?fmt=%HHH?shift=${time_lag}}.${POST_OUTPUT_DOMAIN_NAME}.grib2'
   FCST_FN_METPROC_TEMPLATE: '${NET}.t{init?fmt=%H}z.prslev.f{lead?fmt=%HHH}.${POST_OUTPUT_DOMAIN_NAME}_a${ACCUM_HH}h.nc'
->>>>>>> da34aaca
   #
   # For verification tasks that need observational data, this specifies
   # the maximum number of observation files that may be missing.  If more
