--- conflicted
+++ resolved
@@ -28,7 +28,7 @@
 #----THEIA JOBCARD
 #
 #PBS -N chgres_ICs
-#PBS -A wrfruc
+#PBS -A gsd-fv3
 #PBS -o out.ICs_gen.$PBS_JOBID
 #PBS -e err.ICs_gen.$PBS_JOBID
 #PBS -l nodes=1:ppn=24
@@ -97,13 +97,9 @@
 export HOMEgfs=$BASE_GSM               # Directory in which the "superstructure" fv3gfs code is located.
 export nst_anl=.false.                 # false or true to include NST analysis
 
-<<<<<<< HEAD
 # This is something that needs to go somewhere earlier, like right after
 # the repo is cloned.
 # ln -fs /scratch4/NCEPDEV/global/save/glopara/git/fv3gfs/fix/fix_am  ${BASE_GSM}/fix
-=======
-ln -fs /scratch4/NCEPDEV/global/save/glopara/git/fv3gfs/fix/fix_am  ${BASE_GSM}/fix
->>>>>>> 1dda23ec
 
 #
 # The following variables do not appear in chgres_driver_scr, but they
@@ -119,7 +115,7 @@
 # Load modules and set machine-dependent parameters.
 #
 #-----------------------------------------------------------------------
-
+#
 export ymd=`echo $CDATE | cut -c 1-8`
 
 if [ "$machine" = "WCOSS_C" ]; then
