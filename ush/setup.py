#!/usr/bin/env python3

import copy
import json
import os
import sys
import datetime
import traceback
import logging
from textwrap import dedent

import yaml

from python_utils import (
    log_info,
    cd_vrfy,
    mkdir_vrfy,
    rm_vrfy,
    check_var_valid_value,
    lowercase,
    uppercase,
    list_to_str,
    check_for_preexist_dir_file,
    flatten_dict,
    check_structure_dict,
    update_dict,
    import_vars,
    get_env_var,
    load_config_file,
    cfg_to_shell_str,
    cfg_to_yaml_str,
    load_ini_config,
    get_ini_value,
    str_to_list,
    extend_yaml,
)

from set_cycle_dates import set_cycle_dates
from set_predef_grid_params import set_predef_grid_params
from set_ozone_param import set_ozone_param
from set_gridparams_ESGgrid import set_gridparams_ESGgrid
from set_gridparams_GFDLgrid import set_gridparams_GFDLgrid
from link_fix import link_fix
from check_ruc_lsm import check_ruc_lsm
from set_thompson_mp_fix_files import set_thompson_mp_fix_files

def load_config_for_setup(ushdir, default_config, user_config):
    """Load in the default, machine, and user configuration files into
    Python dictionaries. Return the combined experiment dictionary.

    Args:
      ushdir             (str): Path to the ush directory for SRW
      default_config     (str): Path to the default config YAML
      user_config        (str): Path to the user-provided config YAML

    Returns:
      Python dict of configuration settings from YAML files.
    """

    # Load the default config.
    logging.debug(f"Loading config defaults file {default_config}")
    cfg_d = load_config_file(default_config)
    logging.debug(f"Read in the following values from config defaults file:\n")
    logging.debug(cfg_d)

    # Load the user config file, then ensure all user-specified
    # variables correspond to a default value.
    if not os.path.exists(user_config):
        raise FileNotFoundError(
            f"""
            User config file not found:
            user_config = {user_config}
            """
        )

    try:
        cfg_u = load_config_file(user_config)
        logging.debug(f"Read in the following values from YAML config file {user_config}:\n")
        logging.debug(cfg_u)
    except:
        errmsg = dedent(
            f"""\n
            Could not load YAML config file:  {user_config}
            Reference the above traceback for more information.
            """
        )
        raise Exception(errmsg)

    # Make sure the keys in user config match those in the default
    # config.
    invalid = check_structure_dict(cfg_u, cfg_d)

    # Task and metatask entries can be added arbitrarily under the
    # rocoto section. Remove those from invalid if they exist
    for key in invalid.copy().keys():
        if key.split("_", maxsplit=1)[0] in ["task", "metatask"]:
            invalid.pop(key)
            logging.info(f"Found and allowing key {key}")

    if invalid:
        errmsg = f"Invalid key(s) specified in {user_config}:\n"
        for entry in invalid:
            errmsg = errmsg + f"{entry} = {invalid[entry]}\n"
        errmsg = errmsg + f"\nCheck {default_config} for allowed user-specified variables\n"
        raise Exception(errmsg)

    # Mandatory variables *must* be set in the user's config; the default value is invalid
    mandatory = ["user.MACHINE"]
    for val in mandatory:
        sect, key = val.split(".")
        user_setting = cfg_u.get(sect, {}).get(key)
        if user_setting is None:
            raise Exception(
                f"""Mandatory variable "{val}" not found in
            user config file {user_config}"""
            )

    # Load the machine config file
    machine = uppercase(cfg_u.get("user").get("MACHINE"))
    cfg_u["user"]["MACHINE"] = uppercase(machine)

    machine_file = os.path.join(ushdir, "machine", f"{lowercase(machine)}.yaml")

    if not os.path.exists(machine_file):
        raise FileNotFoundError(
            dedent(
                f"""
            The machine file {machine_file} does not exist.
            Check that you have specified the correct machine
            ({machine}) in your config file {user_config}"""
            )
        )
    logging.debug(f"Loading machine defaults file {machine_file}")
    machine_cfg = load_config_file(machine_file)

    # Load the fixed files configuration
    cfg_f = load_config_file(
        os.path.join(ushdir, os.pardir, "parm", "fixed_files_mapping.yaml")
    )

    # Load the constants file
    cfg_c = load_config_file(os.path.join(ushdir, "constants.yaml"))


    # Load the rocoto workflow default file
    cfg_wflow = load_config_file(os.path.join(ushdir, os.pardir, "parm",
        "wflow", "default_workflow.yaml"))

    # Takes care of removing any potential "null" entries, i.e.,
    # unsetting a default value from an anchored default_task
    update_dict(cfg_wflow, cfg_wflow)


    # Take any user-specified taskgroups entry here.
    taskgroups = cfg_u.get('rocoto', {}).get('tasks', {}).get('taskgroups')
    if taskgroups:
        cfg_wflow['rocoto']['tasks']['taskgroups'] = taskgroups

    # Extend yaml here on just the rocoto section to include the
    # appropriate groups of tasks
    extend_yaml(cfg_wflow)


    # Put the entries expanded under taskgroups in tasks
    rocoto_tasks = cfg_wflow["rocoto"]["tasks"]
    cfg_wflow["rocoto"]["tasks"] = yaml.load(rocoto_tasks.pop("taskgroups"),Loader=yaml.SafeLoader)

    # Update wflow config from user one more time to make sure any of
    # the "null" settings are removed, i.e., tasks turned off.
    update_dict(cfg_u.get('rocoto', {}), cfg_wflow["rocoto"])

    def add_jobname(tasks):
        """ Add the jobname entry for all the tasks in the workflow """

        if not isinstance(tasks, dict):
            return
        for task, task_settings in tasks.items():
            task_type = task.split("_", maxsplit=1)[0]
            if task_type == "task":
                # Use the provided attribute if it is present, otherwise use
                # the name in the key
                tasks[task]["jobname"] = \
                    task_settings.get("attrs", {}).get("name") or \
                    task.split("_", maxsplit=1)[1]
            elif task_type == "metatask":
                add_jobname(task_settings)


    # Add jobname entry to each remaining task
    add_jobname(cfg_wflow["rocoto"]["tasks"])

    # Update default config with the constants, the machine config, and
    # then the user_config
    # Recall: update_dict updates the second dictionary with the first,
    # and so, we update the default config settings in place with all
    # the others.

    # Constants
    update_dict(cfg_c, cfg_d)

    # Default workflow settings
    update_dict(cfg_wflow, cfg_d)

    # Machine settings
    update_dict(machine_cfg, cfg_d)

    # Fixed files
    update_dict(cfg_f, cfg_d)

    # User settings (take precedence over all others)
    update_dict(cfg_u, cfg_d)

    # Update the cfg_d against itself now, to remove any "null"
    # stranglers.
    update_dict(cfg_d, cfg_d)

    # Set "Home" directory, the top-level ufs-srweather-app directory
    homedir = os.path.abspath(os.path.dirname(__file__) + os.sep + os.pardir)
    cfg_d["user"]["HOMEdir"] = homedir

    # Special logic if EXPT_BASEDIR is a relative path; see config_defaults.yaml for explanation
    expt_basedir = cfg_d["workflow"]["EXPT_BASEDIR"]
    if (not expt_basedir) or (expt_basedir[0] != "/"):
        expt_basedir = os.path.join(homedir, "..", "expt_dirs", expt_basedir)
    try:
        expt_basedir = os.path.realpath(expt_basedir)
    except:
        pass
    cfg_d["workflow"]["EXPT_BASEDIR"] = os.path.abspath(expt_basedir)

    extend_yaml(cfg_d)

    # Do any conversions of data types
    for sect, settings in cfg_d.items():
        for k, v in settings.items():
            if not (v is None or v == ""):
                cfg_d[sect][k] = str_to_list(v)

    # Mandatory variables *must* be set in the user's config or the machine file; the default value is invalid
    mandatory = [
        "EXPT_SUBDIR",
        "NCORES_PER_NODE",
        "FIXgsm",
        "FIXaer",
        "FIXlut",
        "FIXorg",
        "FIXsfc",
    ]
    flat_cfg = flatten_dict(cfg_d)
    for val in mandatory:
        if not flat_cfg.get(val):
            raise Exception(
                dedent(
                    f"""
                    Mandatory variable "{val}" not found in:
                    user config file {user_config}
                                  OR
                    machine file {machine_file} 
                    """
                )
            )

    # Check that input dates are in a date format
    dates = ["DATE_FIRST_CYCL", "DATE_LAST_CYCL"]
    for val in dates:
        if not isinstance(cfg_d["workflow"][val], datetime.date):
            raise Exception(
                dedent(
                    f"""
                            Date variable {val}={cfg_d['workflow'][val]} is not in a valid date format.

                            For examples of valid formats, see the Users' Guide.
                            """
                )
            )

    return cfg_d


def set_srw_paths(ushdir, expt_config):

    """
    Generate a dictionary of directories that describe the SRW
    structure, i.e., where SRW is installed, and the paths to
    external repositories managed via the manage_externals tool.

    Other paths for SRW are set as defaults in config_defaults.yaml

    Args:
       ushdir:      (str) path to the system location of the ush/ directory
                     under the SRW clone
       expt_config: (dict) contains the configuration settings for the
                     user-defined experiment

    Returns:
       dictionary of config settings and system paths as keys/values
    """

    # HOMEdir is the location of the SRW clone, one directory above ush/
    homedir = expt_config.get("user", {}).get("HOMEdir")

    # Read Externals.cfg
    mng_extrns_cfg_fn = os.path.join(homedir, "Externals.cfg")
    try:
        mng_extrns_cfg_fn = os.readlink(mng_extrns_cfg_fn)
    except:
        pass
    cfg = load_ini_config(mng_extrns_cfg_fn)

    # Get the base directory of the FV3 forecast model code.
    external_name = expt_config.get("workflow", {}).get("FCST_MODEL")
    property_name = "local_path"

    try:
        ufs_wthr_mdl_dir = get_ini_value(cfg, external_name, property_name)
    except KeyError:
        errmsg = dedent(
            f"""
            Externals configuration file {mng_extrns_cfg_fn}
            does not contain '{external_name}'."""
        )
        raise Exception(errmsg) from None

    # Check that the model code has been downloaded
    ufs_wthr_mdl_dir = os.path.join(homedir, ufs_wthr_mdl_dir)
    if not os.path.exists(ufs_wthr_mdl_dir):
        raise FileNotFoundError(
            dedent(
                f"""
                The base directory in which the FV3 source code should be located
                (UFS_WTHR_MDL_DIR) does not exist:
                  UFS_WTHR_MDL_DIR = '{ufs_wthr_mdl_dir}'
                Please clone the external repository containing the code in this directory,
                build the executable, and then rerun the workflow."""
            )
        )

    return dict(
        USHdir=ushdir,
        UFS_WTHR_MDL_DIR=ufs_wthr_mdl_dir,
    )


def setup(USHdir, user_config_fn="config.yaml", debug: bool = False):
    """Function that validates user-provided configuration, and derives
    a secondary set of parameters needed to configure a Rocoto-based SRW
    workflow. The derived parameters use a set of required user-defined
    parameters defined by either config_defaults.yaml, a user-provided
    configuration file (config.yaml), or a YAML machine file.

    A set of global variable definitions is saved to the experiment
    directory as a bash configure file that is sourced by scripts at run
    time.

    Args:
      USHdir          (str): The full path of the ush/ directory where
                             this script is located
      user_config_fn  (str): The name of a user-provided config YAML
      debug          (bool): Enable extra output for debugging

    Returns:
      None
    """

    logger = logging.getLogger(__name__)

    # print message
    log_info(
        f"""
        ========================================================================
        Starting function setup() in \"{os.path.basename(__file__)}\"...
        ========================================================================"""
    )

    # Create a dictionary of config options from defaults, machine, and
    # user config files.
    default_config_fp = os.path.join(USHdir, "config_defaults.yaml")
    user_config_fp = os.path.join(USHdir, user_config_fn)
    expt_config = load_config_for_setup(USHdir, default_config_fp, user_config_fp)

    # Set up some paths relative to the SRW clone
    expt_config["user"].update(set_srw_paths(USHdir, expt_config))

    #
    # -----------------------------------------------------------------------
    #
    # Validate the experiment configuration starting with the workflow,
    # then in rough order of the tasks in the workflow
    #
    # -----------------------------------------------------------------------
    #

    # Workflow
    workflow_config = expt_config["workflow"]

    workflow_id = workflow_config["WORKFLOW_ID"]
    log_info(f"""WORKFLOW ID = {workflow_id}""")

    debug = workflow_config.get("DEBUG")
    if debug:
        log_info(
            """
            Setting VERBOSE to \"TRUE\" because DEBUG has been set to \"TRUE\"..."""
        )
        workflow_config["VERBOSE"] = True

    verbose = workflow_config["VERBOSE"]

    # The forecast length (in integer hours) cannot contain more than 3 characters.
    # Thus, its maximum value is 999.
    fcst_len_hrs_max = 999
    fcst_len_hrs = workflow_config.get("FCST_LEN_HRS")
    if fcst_len_hrs > fcst_len_hrs_max:
        raise ValueError(
            f"""
            Forecast length is greater than maximum allowed length:
              FCST_LEN_HRS = {fcst_len_hrs}
              fcst_len_hrs_max = {fcst_len_hrs_max}"""
        )


    #
    # -----------------------------------------------------------------------
    #
    # Set the full path to the experiment directory.  Then check if it already
    # exists and if so, deal with it as specified by PREEXISTING_DIR_METHOD.
    #
    # -----------------------------------------------------------------------
    #

    expt_subdir = workflow_config.get("EXPT_SUBDIR", "")
    exptdir = workflow_config.get("EXPTDIR")

    # Update some paths that include EXPTDIR and EXPT_BASEDIR
    extend_yaml(expt_config)
    preexisting_dir_method = workflow_config.get("PREEXISTING_DIR_METHOD", "")
    try:
        check_for_preexist_dir_file(exptdir, preexisting_dir_method)
    except ValueError:
        logger.exception(
            f"""
            Check that the following values are valid:
            EXPTDIR {exptdir}
            PREEXISTING_DIR_METHOD {preexisting_dir_method}
            """
        )
        raise
    except FileExistsError:
        errmsg = dedent(
            f"""
            EXPTDIR ({exptdir}) already exists, and PREEXISTING_DIR_METHOD = {preexisting_dir_method}

            To ignore this error, delete the directory, or set 
            PREEXISTING_DIR_METHOD = delete, or
            PREEXISTING_DIR_METHOD = rename
            in your config file.
            """
        )
        raise FileExistsError(errmsg) from None

    #
    # -----------------------------------------------------------------------
    #
    # Set cron table entry for relaunching the workflow if
    # USE_CRON_TO_RELAUNCH is set to TRUE.
    #
    # -----------------------------------------------------------------------
    #
    if workflow_config.get("USE_CRON_TO_RELAUNCH"):
        intvl_mnts = workflow_config.get("CRON_RELAUNCH_INTVL_MNTS")
        launch_script_fn = workflow_config.get("WFLOW_LAUNCH_SCRIPT_FN")
        launch_log_fn = workflow_config.get("WFLOW_LAUNCH_LOG_FN")
        workflow_config["CRONTAB_LINE"] = (
            f"""*/{intvl_mnts} * * * * cd {exptdir} && """
            f"""./{launch_script_fn} called_from_cron="TRUE" >> ./{launch_log_fn} 2>&1"""
        )
    #
    # -----------------------------------------------------------------------
    #
    # Check user settings against platform settings
    #
    # -----------------------------------------------------------------------
    #

    rocoto_config = expt_config.get('rocoto', {})
    rocoto_tasks = rocoto_config.get("tasks")
    run_make_grid = rocoto_tasks.get('task_make_grid') is not None
    run_make_orog = rocoto_tasks.get('task_make_orog') is not None
    run_make_sfc_climo = rocoto_tasks.get('task_make_sfc_climo') is not None

    # Necessary tasks are turned on
    pregen_basedir = expt_config["platform"].get("DOMAIN_PREGEN_BASEDIR")
    if pregen_basedir is None and not (
        run_make_grid and run_make_orog and run_make_sfc_climo
    ):
        raise Exception(
            f"""
            DOMAIN_PREGEN_BASEDIR must be set when any of the following
            tasks are not included in the workflow:
                RUN_MAKE_GRID = {run_make_grid}
                RUN_MAKE_OROG = {run_make_orog}
                RUN_MAKE_SFC_CLIMO = {run_make_sfc_climo}"""
        )

    # A batch system account is specified
    if expt_config["platform"].get("WORKFLOW_MANAGER") is not None:
        if not expt_config.get("user").get("ACCOUNT"):
            raise Exception(
                dedent(
                    f"""
                  ACCOUNT must be specified in config or machine file if using a workflow manager.
                  WORKFLOW_MANAGER = {expt_config["platform"].get("WORKFLOW_MANAGER")}\n"""
                )
            )

    def remove_tag(tasks, tag):
        """ Remove the tag for all the tasks in the workflow """

        if not isinstance(tasks, dict):
            return
        for task, task_settings in tasks.items():
            task_type = task.split("_", maxsplit=1)[0]
            if task_type == "task":
                task_settings.pop(tag, None)
            elif task_type == "metatask":
                remove_tag(task_settings, tag)

    # Remove all memory tags for platforms that do not support them
    remove_memory = expt_config["platform"].get("REMOVE_MEMORY")
    if remove_memory:
        remove_tag(rocoto_tasks, "memory")

    for part in ['PARTITION_HPSS', 'PARTITION_DEFAULT', 'PARTITION_FCST']:
        partition = expt_config["platform"].get(part)
        if not partition:
            remove_tag(rocoto_tasks, 'partition')

    # When not running subhourly post, remove those tasks, if they exist
    if not expt_config.get("task_run_post", {}).get("SUB_HOURLY_POST"):
        post_meta = rocoto_tasks.get("metatask_run_ens_post", {})
        post_meta.pop("metatask_run_sub_hourly_post", None)
        post_meta.pop("metatask_sub_hourly_last_hour_post", None)

    #
    # -----------------------------------------------------------------------
    #
    # ICS and LBCS settings and validation
    #
    # -----------------------------------------------------------------------
    #
    def get_location(xcs, fmt, expt_cfg):
        ics_lbcs = expt_cfg.get("data", {}).get("ics_lbcs")
        if ics_lbcs is not None:
            v = ics_lbcs.get(xcs)
            if not isinstance(v, dict):
                return v
            else:
                return v.get(fmt, "")
        else:
            return ""

    # Get the paths to any platform-supported data streams
    get_extrn_ics = expt_config.get("task_get_extrn_ics", {})
    extrn_mdl_sysbasedir_ics = get_location(
        get_extrn_ics.get("EXTRN_MDL_NAME_ICS"),
        get_extrn_ics.get("FV3GFS_FILE_FMT_ICS"),
        expt_config,
    )
    get_extrn_ics["EXTRN_MDL_SYSBASEDIR_ICS"] = extrn_mdl_sysbasedir_ics

    get_extrn_lbcs = expt_config.get("task_get_extrn_lbcs", {})
    extrn_mdl_sysbasedir_lbcs = get_location(
        get_extrn_lbcs.get("EXTRN_MDL_NAME_LBCS"),
        get_extrn_lbcs.get("FV3GFS_FILE_FMT_LBCS"),
        expt_config,
    )
    get_extrn_lbcs["EXTRN_MDL_SYSBASEDIR_LBCS"] = extrn_mdl_sysbasedir_lbcs

    # remove the data key -- it's not needed beyond this point
    if "data" in expt_config:
        expt_config.pop("data")

    # Check for the user-specified directories for external model files if
    # USE_USER_STAGED_EXTRN_FILES is set to TRUE
    task_keys = zip(
        [get_extrn_ics, get_extrn_lbcs],
        ["EXTRN_MDL_SOURCE_BASEDIR_ICS", "EXTRN_MDL_SOURCE_BASEDIR_LBCS"],
    )

    for task, data_key in task_keys:
        use_staged_extrn_files = task.get("USE_USER_STAGED_EXTRN_FILES")
        if use_staged_extrn_files:
            basedir = task[data_key]
            # Check for the base directory up to the first templated field.
            idx = basedir.find("$")
            if idx == -1:
                idx = len(basedir)

            if not os.path.exists(basedir[:idx]):
                raise FileNotFoundError(
                    f'''
                    The user-staged-data directory does not exist.
                    Please point to the correct path where your external
                    model files are stored.
                      {data_key} = \"{basedir}\"'''
                )

    #
    # -----------------------------------------------------------------------
    #
    # Forecast settings
    #
    # -----------------------------------------------------------------------
    #

    fcst_config = expt_config["task_run_fcst"]
    grid_config = expt_config["task_make_grid"]

    # Warn if user has specified a large timestep inappropriately
    hires_ccpp_suites = ["FV3_RRFS_v1beta", "FV3_WoFS_v0", "FV3_HRRR"]
    if workflow_config["CCPP_PHYS_SUITE"] in hires_ccpp_suites:
        dt = fcst_config.get("DT_ATMOS")
        if dt:
            if dt > 40:
                logger.warning(dedent(
                    f"""
                    WARNING: CCPP suite {workflow_config["CCPP_PHYS_SUITE"]} requires short
                    time step regardless of grid resolution. The user-specified value
                    DT_ATMOS = {fcst_config.get("DT_ATMOS")}
                    may result in CFL violations or other errors!
                    """
                ))

    # Gather the pre-defined grid parameters, if needed
    if workflow_config.get("PREDEF_GRID_NAME"):
        grid_params = set_predef_grid_params(
            USHdir,
            workflow_config["PREDEF_GRID_NAME"],
            fcst_config["QUILTING"],
        )

        # Users like to change these variables, so don't overwrite them
        special_vars = ["DT_ATMOS", "LAYOUT_X", "LAYOUT_Y", "BLOCKSIZE"]
        for param, value in grid_params.items():
            if param in special_vars:
                param_val = fcst_config.get(param)
                if param_val and isinstance(param_val, str) and "{{" not in param_val:
                    continue
                elif isinstance(param_val, (int, float)):
                    continue
                # DT_ATMOS needs special treatment based on CCPP suite
                elif param == "DT_ATMOS":
                    if workflow_config["CCPP_PHYS_SUITE"] in hires_ccpp_suites and grid_params[param] > 40:
                        logger.warning(dedent(
                            f"""
                            WARNING: CCPP suite {workflow_config["CCPP_PHYS_SUITE"]} requires short
                            time step regardless of grid resolution; setting DT_ATMOS to 40.\n
                            This value can be overwritten in the user config file.
                            """
                        ))
                        fcst_config[param] = 40
                    else:
                        fcst_config[param] = value
                else:
                    fcst_config[param] = value
            elif param.startswith("WRTCMP"):
                fcst_config[param] = value
            elif param == "GRID_GEN_METHOD":
                workflow_config[param] = value
            else:
                grid_config[param] = value

    run_envir = expt_config["user"].get("RUN_ENVIR", "")

<<<<<<< HEAD
    # set varying forecast lengths only when fcst_len_hrs=-1

=======
>>>>>>> 26b8d7e7
    fcst_len_hrs = workflow_config.get("FCST_LEN_HRS")
    date_first_cycl = workflow_config.get("DATE_FIRST_CYCL")
    date_last_cycl = workflow_config.get("DATE_LAST_CYCL")
    incr_cycl_freq = int(workflow_config.get("INCR_CYCL_FREQ"))

    # set varying forecast lengths only when fcst_len_hrs=-1
    if fcst_len_hrs == -1:
<<<<<<< HEAD

        # Check that the number of entries divides into a day
        fcst_len_cycl = workflow_config.get("FCST_LEN_CYCL")
        incr_cycl_freq = int(workflow_config.get("INCR_CYCL_FREQ"))

        date_first_cycl = workflow_config.get("DATE_FIRST_CYCL")
        date_last_cycl = workflow_config.get("DATE_LAST_CYCL")

        if 24 / incr_cycl_freq != len(fcst_len_cycl):

=======
        fcst_len_cycl = workflow_config.get("FCST_LEN_CYCL")

        # Check that the number of entries divides into a day
        if 24 / incr_cycl_freq != len(fcst_len_cycl):
>>>>>>> 26b8d7e7
            # Also allow for the possibility that the user is running
            # cycles for less than a day:
            num_cycles = len(set_cycle_dates(
                date_first_cycl,
                date_last_cycl,
                incr_cycl_freq))

            if num_cycles != len(fcst_len_cycl):
              logger.error(f""" The number of entries in FCST_LEN_CYCL does
              not divide evenly into a 24 hour day or the number of cycles
              in your experiment! 
                FCST_LEN_CYCL = {fcst_len_cycl}
              """
              )
              raise ValueError

        # Build cycledefs entries for the long forecasts
        # Short forecast cycles will be relevant to all intended
        # forecasts...after all, a 12 hour forecast also encompasses a 3
        # hour forecast, so the short ones will be consistent with the
        # existing default forecast cycledef

        # Reset the hours to the short forecast length
        workflow_config["FCST_LEN_HRS"] = min(fcst_len_cycl)

        # Find the entries that match the long forecast, and map them to
        # their time of day.
        long_fcst_len = max(fcst_len_cycl)
        long_indices = [i for i,x in enumerate(fcst_len_cycl) if x == long_fcst_len]
        long_cycles = [i * incr_cycl_freq for i in long_indices]

        # add one forecast entry per cycle per day
        fcst_cdef = []

        for hh in long_cycles:
            first = date_first_cycl.replace(hour=hh).strftime("%Y%m%d%H")
            last = date_last_cycl.replace(hour=hh).strftime("%Y%m%d%H")
            fcst_cdef.append(f'{first}00 {last}00 24:00:00')

        rocoto_config['cycledefs']['long_forecast'] = fcst_cdef
<<<<<<< HEAD
=======

    # check the availability of restart intervals for restart capability of forecast
    do_fcst_restart = fcst_config.get("DO_FCST_RESTART")
    if do_fcst_restart:
        restart_interval = fcst_config.get("RESTART_INTERVAL")
        restart_hrs = []
        if " " in str(restart_interval):
            restart_hrs = restart_interval.split()
        else:
            restart_hrs.append(str(restart_interval))

        lbc_spec_intvl_hrs = expt_config["task_get_extrn_lbcs"]["LBC_SPEC_INTVL_HRS"]
        for irst in restart_hrs:
            rem_rst = int(irst) % lbc_spec_intvl_hrs
            if rem_rst != 0:
                raise Exception(
                    f"""
                The restart interval is not divided by LBC_SPEC_INTVL_HRS:
                  RESTART_INTERVAL = {irst}
                  LBC_SPEC_INTVL_HRS = {lbc_spec_intvl_hrs}"""
                )
>>>>>>> 26b8d7e7

    #
    # -----------------------------------------------------------------------
    #
    # Set parameters according to the type of horizontal grid generation
    # method specified.
    #
    # -----------------------------------------------------------------------
    #
    grid_gen_method = workflow_config["GRID_GEN_METHOD"]
    if grid_gen_method == "GFDLgrid":
        grid_params = set_gridparams_GFDLgrid(
            lon_of_t6_ctr=grid_config["GFDLgrid_LON_T6_CTR"],
            lat_of_t6_ctr=grid_config["GFDLgrid_LAT_T6_CTR"],
            res_of_t6g=grid_config["GFDLgrid_NUM_CELLS"],
            stretch_factor=grid_config["GFDLgrid_STRETCH_FAC"],
            refine_ratio_t6g_to_t7g=grid_config["GFDLgrid_REFINE_RATIO"],
            istart_of_t7_on_t6g=grid_config["GFDLgrid_ISTART_OF_RGNL_DOM_ON_T6G"],
            iend_of_t7_on_t6g=grid_config["GFDLgrid_IEND_OF_RGNL_DOM_ON_T6G"],
            jstart_of_t7_on_t6g=grid_config["GFDLgrid_JSTART_OF_RGNL_DOM_ON_T6G"],
            jend_of_t7_on_t6g=grid_config["GFDLgrid_JEND_OF_RGNL_DOM_ON_T6G"],
            verbose=verbose,
            nh4=expt_config["constants"]["NH4"],
            run_envir=run_envir,
        )
    elif grid_gen_method == "ESGgrid":
        grid_params = set_gridparams_ESGgrid(
            lon_ctr=grid_config["ESGgrid_LON_CTR"],
            lat_ctr=grid_config["ESGgrid_LAT_CTR"],
            nx=grid_config["ESGgrid_NX"],
            ny=grid_config["ESGgrid_NY"],
            pazi=grid_config["ESGgrid_PAZI"],
            halo_width=grid_config["ESGgrid_WIDE_HALO_WIDTH"],
            delx=grid_config["ESGgrid_DELX"],
            dely=grid_config["ESGgrid_DELY"],
            constants=expt_config["constants"],
        )
    else:

        errmsg = dedent(
            f"""
            Valid values of GRID_GEN_METHOD are GFDLgrid and ESGgrid.
            The value provided is:
              GRID_GEN_METHOD = {grid_gen_method}
            """
        )
        raise KeyError(errmsg) from None

    # Add a grid parameter section to the experiment config
    expt_config["grid_params"] = grid_params

    # Check to make sure that mandatory forecast variables are set.
    vlist = [
        "DT_ATMOS",
        "LAYOUT_X",
        "LAYOUT_Y",
        "BLOCKSIZE",
    ]
    for val in vlist:
        if not fcst_config.get(val):
            raise Exception(f"\nMandatory variable '{val}' has not been set\n")

    #
    # -----------------------------------------------------------------------
    #
    # Set magnitude of stochastic ad-hoc schemes to -999.0 if they are not
    # being used. This is required at the moment, since "do_shum/sppt/skeb"
    # does not override the use of the scheme unless the magnitude is also
    # specifically set to -999.0.  If all "do_shum/sppt/skeb" are set to
    # "false," then none will run, regardless of the magnitude values.
    #
    # -----------------------------------------------------------------------
    #
    global_sect = expt_config["global"]
    if not global_sect.get("DO_SHUM"):
        global_sect["SHUM_MAG"] = -999.0
    if not global_sect.get("DO_SKEB"):
        global_sect["SKEB_MAG"] = -999.0
    if not global_sect.get("DO_SPPT"):
        global_sect["SPPT_MAG"] = -999.0
    #
    # -----------------------------------------------------------------------
    #
    # If running with SPP in MYNN PBL, MYNN SFC, GSL GWD, Thompson MP, or
    # RRTMG, count the number of entries in SPP_VAR_LIST to correctly set
    # N_VAR_SPP, otherwise set it to zero.
    #
    # -----------------------------------------------------------------------
    #
    if global_sect.get("DO_SPP"):
        global_sect["N_VAR_SPP"] = len(global_sect["SPP_VAR_LIST"])
    else:
        global_sect["N_VAR_SPP"] = 0
    #
    # -----------------------------------------------------------------------
    #
    # If running with SPP, confirm that each SPP-related namelist value
    # contains the same number of entries as N_VAR_SPP (set above to be equal
    # to the number of entries in SPP_VAR_LIST).
    #
    # -----------------------------------------------------------------------
    #
    spp_vars = [
        "SPP_MAG_LIST",
        "SPP_LSCALE",
        "SPP_TSCALE",
        "SPP_SIGTOP1",
        "SPP_SIGTOP2",
        "SPP_STDDEV_CUTOFF",
        "ISEED_SPP",
    ]

    if global_sect.get("DO_SPP"):
        for spp_var in spp_vars:
            if len(global_sect[spp_var]) != global_sect["N_VAR_SPP"]:
                raise Exception(
                    f"""
                    All MYNN PBL, MYNN SFC, GSL GWD, Thompson MP, or RRTMG SPP-related namelist
                    variables must be of equal length to SPP_VAR_LIST:
                      SPP_VAR_LIST (length {global_sect['N_VAR_SPP']})
                      {spp_var} (length {len(global_sect[spp_var])})
                    """
                )
    #
    # -----------------------------------------------------------------------
    #
    # If running with Noah or RUC-LSM SPP, count the number of entries in
    # LSM_SPP_VAR_LIST to correctly set N_VAR_LNDP, otherwise set it to zero.
    # Also set LNDP_TYPE to 2 for LSM SPP, otherwise set it to zero.  Finally,
    # initialize an "FHCYC_LSM_SPP" variable to 0 and set it to 999 if LSM SPP
    # is turned on.  This requirement is necessary since LSM SPP cannot run with
    # FHCYC=0 at the moment, but FHCYC cannot be set to anything less than the
    # length of the forecast either.  A bug fix will be submitted to
    # ufs-weather-model soon, at which point, this requirement can be removed
    # from regional_workflow.
    #
    # -----------------------------------------------------------------------
    #
    if global_sect.get("DO_LSM_SPP"):
        global_sect["N_VAR_LNDP"] = len(global_sect["LSM_SPP_VAR_LIST"])
        global_sect["LNDP_TYPE"] = 2
        global_sect["LNDP_MODEL_TYPE"] = 2
        global_sect["FHCYC_LSM_SPP_OR_NOT"] = 999
    else:
        global_sect["N_VAR_LNDP"] = 0
        global_sect["LNDP_TYPE"] = 0
        global_sect["LNDP_MODEL_TYPE"] = 0
        global_sect["FHCYC_LSM_SPP_OR_NOT"] = 0
    #
    # -----------------------------------------------------------------------
    #
    # If running with LSM SPP, confirm that each LSM SPP-related namelist
    # value contains the same number of entries as N_VAR_LNDP (set above to
    # be equal to the number of entries in LSM_SPP_VAR_LIST).
    #
    # -----------------------------------------------------------------------
    #
    lsm_spp_vars = [
        "LSM_SPP_MAG_LIST",
        "LSM_SPP_LSCALE",
        "LSM_SPP_TSCALE",
    ]
    if global_sect.get("DO_LSM_SPP"):
        for lsm_spp_var in lsm_spp_vars:
            if len(global_sect[lsm_spp_var]) != global_sect["N_VAR_LNDP"]:
                raise Exception(
                    f"""
                    All MYNN PBL, MYNN SFC, GSL GWD, Thompson MP, or RRTMG SPP-related namelist
                    variables must be of equal length to SPP_VAR_LIST:
                    All Noah or RUC-LSM SPP-related namelist variables (except ISEED_LSM_SPP)
                    must be equal of equal length to LSM_SPP_VAR_LIST:
                      LSM_SPP_VAR_LIST (length {global_sect['N_VAR_LNDP']})
                      {lsm_spp_var} (length {len(global_sect[lsm_spp_var])}
                      """
                )

    # Check whether the forecast length (FCST_LEN_HRS) is evenly divisible
    # by the BC update interval (LBC_SPEC_INTVL_HRS). If so, generate an
    # array of forecast hours at which the boundary values will be updated.

    lbc_spec_intvl_hrs = get_extrn_lbcs.get("LBC_SPEC_INTVL_HRS")
    rem = fcst_len_hrs % lbc_spec_intvl_hrs
    if rem != 0 and fcst_len_hrs > 0:
        raise Exception(
            f"""
            The forecast length (FCST_LEN_HRS) is not evenly divisible by the lateral
            boundary conditions update interval (LBC_SPEC_INTVL_HRS):
              FCST_LEN_HRS = {fcst_len_hrs}
              LBC_SPEC_INTVL_HRS = {lbc_spec_intvl_hrs}
              rem = FCST_LEN_HRS%%LBC_SPEC_INTVL_HRS = {rem}"""
        )

    #
    # -----------------------------------------------------------------------
    #
    # Post-processing validation and settings
    #
    # -----------------------------------------------------------------------
    #

    # If using a custom post configuration file, make sure that it exists.
    post_config = expt_config["task_run_post"]
    if post_config.get("USE_CUSTOM_POST_CONFIG_FILE"):
        custom_post_config_fp = post_config.get("CUSTOM_POST_CONFIG_FP")
        try:
            # os.path.exists returns exception if passed None, so use
            # "try/except" to catch it and the non-existence of a
            # provided path
            if not os.path.exists(custom_post_config_fp):
                raise FileNotFoundError(
                    dedent(
                        f"""
                    USE_CUSTOM_POST_CONFIG_FILE has been set, but the custom post configuration file
                    CUSTOM_POST_CONFIG_FP = {custom_post_config_fp}
                    could not be found."""
                    )
                ) from None
        except TypeError:
            raise TypeError(
                dedent(
                    f"""
                USE_CUSTOM_POST_CONFIG_FILE has been set, but the custom
                post configuration file path (CUSTOM_POST_CONFIG_FP) is
                None.
                """
                )
            ) from None
        except FileNotFoundError:
            raise

    # If using external CRTM fix files to allow post-processing of synthetic
    # satellite products from the UPP, make sure the CRTM fix file directory exists.
    if global_sect.get("USE_CRTM"):
        crtm_dir = global_sect.get("CRTM_DIR")
        try:
            # os.path.exists returns exception if passed None, so use
            # "try/except" to catch it and the non-existence of a
            # provided path
            if not os.path.exists(crtm_dir):
                raise FileNotFoundError(
                    dedent(
                        f"""
                    USE_CRTM has been set, but the external CRTM fix file directory:
                    CRTM_DIR = {crtm_dir}
                    could not be found."""
                    )
                ) from None
        except TypeError:
            raise TypeError(
                dedent(
                    f"""
                USE_CRTM has been set, but the external CRTM fix file
                directory (CRTM_DIR) is None.
                """
                )
            ) from None
        except FileNotFoundError:
            raise

    # If performing sub-hourly model output and post-processing, check that
    # the output interval DT_SUBHOURLY_POST_MNTS (in minutes) is specified
    # correctly.
    if post_config.get("SUB_HOURLY_POST"):

        # Subhourly post should be set with minutes between 1 and 59 for
        # real subhourly post to be performed.
        dt_subhourly_post_mnts = post_config.get("DT_SUBHOURLY_POST_MNTS")
        if dt_subhourly_post_mnts == 0:
            logger.warning(
                f"""
                When performing sub-hourly post (i.e. SUB_HOURLY_POST set to \"TRUE\"),
                DT_SUBHOURLY_POST_MNTS must be set to a value greater than 0; otherwise,
                sub-hourly output is not really being performed:
                  DT_SUBHOURLY_POST_MNTS = \"{DT_SUBHOURLY_POST_MNTS}\"
                Resetting SUB_HOURLY_POST to \"FALSE\".  If you do not want this, you
                must set DT_SUBHOURLY_POST_MNTS to something other than zero."""
            )
            post_config["SUB_HOURLY_POST"] = False

        if dt_subhourly_post_mnts < 1 or dt_subhourly_post_mnts > 59:
            raise ValueError(
                f'''
                When SUB_HOURLY_POST is set to \"TRUE\",
                DT_SUBHOURLY_POST_MNTS must be set to an integer between 1 and 59,
                inclusive but:
                  DT_SUBHOURLY_POST_MNTS = \"{dt_subhourly_post_mnts}\"'''
            )

        # Check that DT_SUBHOURLY_POST_MNTS (after converting to seconds) is
        # evenly divisible by the forecast model's main time step DT_ATMOS.
        dt_atmos = fcst_config["DT_ATMOS"]
        rem = dt_subhourly_post_mnts * 60 % dt_atmos
        if rem != 0:
            raise ValueError(
                f"""
                When SUB_HOURLY_POST is set to \"TRUE\") the post
                processing interval in seconds must be evenly divisible
                by the time step DT_ATMOS used in the forecast model,
                i.e. the remainder must be zero.  In this case, it is
                not:

                  DT_SUBHOURLY_POST_MNTS = \"{dt_subhourly_post_mnts}\"
                  DT_ATMOS = \"{dt_atmos}\"
                  remainder = (DT_SUBHOURLY_POST_MNTS*60) %% DT_ATMOS = {rem}

                Please reset DT_SUBHOURLY_POST_MNTS and/or DT_ATMOS so
                that this remainder is zero."""
            )

    # Make sure the post output domain is set
    predef_grid_name = workflow_config.get("PREDEF_GRID_NAME")
    post_output_domain_name = post_config.get("POST_OUTPUT_DOMAIN_NAME")

    if not post_output_domain_name:
        if not predef_grid_name:
            raise Exception(
                f"""
                The domain name used in naming the run_post output files
                (POST_OUTPUT_DOMAIN_NAME) has not been set:
                POST_OUTPUT_DOMAIN_NAME = \"{post_output_domain_name}\"
                If this experiment is not using a predefined grid (i.e. if
                PREDEF_GRID_NAME is set to a null string), POST_OUTPUT_DOMAIN_NAME
                must be set in the configuration file (\"{user_config}\"). """
            )
        post_output_domain_name = predef_grid_name

    if not isinstance(post_output_domain_name, int):
        post_output_domain_name = lowercase(post_output_domain_name)

    # Write updated value of POST_OUTPUT_DOMAIN_NAME back to dictionary
    post_config["POST_OUTPUT_DOMAIN_NAME"] = post_output_domain_name 

    #
    # -----------------------------------------------------------------------
    #
    # Set the output directory locations
    #
    # -----------------------------------------------------------------------
    #

    # These NCO variables need to be set based on the user's specified
    # run environment. The default is set in config_defaults for nco. If
    # running in community mode, we set these paths to the experiment
    # directory.
    nco_vars = [
        "opsroot",
        "comroot",
        "packageroot",
        "dataroot",
        "dcomroot",
        "comin_basedir",
        "comout_basedir",
        "extroot",
    ]

    nco_config = expt_config["nco"]
    if run_envir != "nco":
        # Put the variables in config dict.
        for nco_var in nco_vars:
            nco_config[nco_var.upper()] = exptdir

<<<<<<< HEAD
        # Set the rocoto string for the fcst output location
        rocoto_config["entities"]["FCST_DIR"] = "{{ nco.COMOUT_BASEDIR }}/@Y@m@d@H"

=======
>>>>>>> 26b8d7e7
    # Use env variables for NCO variables and create NCO directories
    if run_envir == "nco":

        for nco_var in nco_vars:
            envar = os.environ.get(nco_var)
            if envar is not None:
                nco_config[nco_var.upper()] = envar

        mkdir_vrfy(f' -p "{nco_config.get("OPSROOT")}"')
        mkdir_vrfy(f' -p "{nco_config.get("COMROOT")}"')
        mkdir_vrfy(f' -p "{nco_config.get("PACKAGEROOT")}"')
        mkdir_vrfy(f' -p "{nco_config.get("DATAROOT")}"')
        mkdir_vrfy(f' -p "{nco_config.get("DCOMROOT")}"')
        mkdir_vrfy(f' -p "{nco_config.get("EXTROOT")}"')

        # Update the rocoto string for the fcst output location if
        # running an ensemble in nco mode
        if global_sect["DO_ENSEMBLE"]:
            rocoto_config["entities"]["FCST_DIR"] = \
                "{{ nco.DATAROOT }}/run_fcst_mem#mem#.{{ workflow.WORKFLOW_ID }}_@Y@m@d@H"

    if nco_config["DBNROOT"]:
        mkdir_vrfy(f' -p "{nco_config["DBNROOT"]}"')

    mkdir_vrfy(f' -p "{nco_config.get("LOGBASEDIR")}"')
    # create experiment dir
    mkdir_vrfy(f' -p "{exptdir}"')

    # -----------------------------------------------------------------------
    #
    # The FV3 forecast model needs the following input files in the run
    # directory to start a forecast:
    #
    #   (1) The data table file
    #   (2) The diagnostics table file
    #   (3) The field table file
    #   (4) The FV3 namelist file
    #   (5) The model configuration file
    #   (6) The NEMS configuration file
    #   (7) The CCPP physics suite definition file
    #
    # The workflow contains templates for the first six of these files.
    # Template files are versions of these files that contain placeholder
    # (i.e. dummy) values for various parameters.  The experiment/workflow
    # generation scripts copy these templates to appropriate locations in
    # the experiment directory (either the top of the experiment directory
    # or one of the cycle subdirectories) and replace the placeholders in
    # these copies by actual values specified in the experiment/workflow
    # configuration file (or derived from such values).  The scripts then
    # use the resulting "actual" files as inputs to the forecast model.
    #
    # Note that the CCPP physics suite definition file does not have a
    # corresponding template file because it does not contain any values
    # that need to be replaced according to the experiment/workflow
    # configuration.  If using CCPP, this file simply needs to be copied
    # over from its location in the forecast model's directory structure
    # to the experiment directory.
    #
    # Below, we first set the names of the templates for the first six files
    # listed above.  We then set the full paths to these template files.
    # Note that some of these file names depend on the physics suite while
    # others do not.
    #
    # -----------------------------------------------------------------------
    #
    # Check for the CCPP_PHYSICS suite xml file
    ccpp_phys_suite_in_ccpp_fp = workflow_config["CCPP_PHYS_SUITE_IN_CCPP_FP"]
    if not os.path.exists(ccpp_phys_suite_in_ccpp_fp):
        raise FileNotFoundError(
            f"""
            The CCPP suite definition file (CCPP_PHYS_SUITE_IN_CCPP_FP) does not exist
            in the local clone of the ufs-weather-model:
              CCPP_PHYS_SUITE_IN_CCPP_FP = '{ccpp_phys_suite_in_ccpp_fp}'"""
        )

    # Check for the field dict file
    field_dict_in_uwm_fp = workflow_config["FIELD_DICT_IN_UWM_FP"]
    if not os.path.exists(field_dict_in_uwm_fp):
        raise FileNotFoundError(
            f"""
            The field dictionary file (FIELD_DICT_IN_UWM_FP) does not exist
            in the local clone of the ufs-weather-model:
              FIELD_DICT_IN_UWM_FP = '{field_dict_in_uwm_fp}'"""
        )

    fixed_files = expt_config["fixed_files"]
    # Set the appropriate ozone production/loss file paths and symlinks
    ozone_param, fixgsm_ozone_fn, ozone_link_mappings = set_ozone_param(
        ccpp_phys_suite_in_ccpp_fp,
        fixed_files["CYCLEDIR_LINKS_TO_FIXam_FILES_MAPPING"],
    )

    # Reset the dummy value saved in the last list item to the ozone
    # file name
    fixed_files["FIXgsm_FILES_TO_COPY_TO_FIXam"][-1] = fixgsm_ozone_fn

    # Reset the experiment config list with the update list
    fixed_files["CYCLEDIR_LINKS_TO_FIXam_FILES_MAPPING"] = ozone_link_mappings

    log_info(
        f"""
        The ozone parameter used for this experiment is {ozone_param}.
        """
    )

    log_info(
        f"""
        The list that sets the mapping between symlinks in the cycle
        directory, and the files in the FIXam directory has been updated
        to include the ozone production/loss file.
        """,
        verbose=verbose,
    )

    log_info(
        f"""
        CYCLEDIR_LINKS_TO_FIXam_FILES_MAPPING = {list_to_str(ozone_link_mappings)}
        """,
        verbose=verbose,
        dedent_=False,
    )

    #
    # -----------------------------------------------------------------------
    #
    # Check that the set of tasks to run in the workflow is internally
    # consistent.
    #
    # -----------------------------------------------------------------------
    #

    task_defs = rocoto_config.get('tasks')

    # Ensemble verification can only be run in ensemble mode
    do_ensemble = global_sect["DO_ENSEMBLE"]


    # Gather all the tasks/metatasks that are defined for verifying
    # ensembles
    ens_vx_tasks = [task for task in task_defs if "MET_GridStat_vx_ens" in task]
    if (not do_ensemble) and ens_vx_tasks:
        task_str = "\n".join(ens_vx_tasks)
        raise Exception(
            f'''
            Ensemble verification can not be run unless running in ensemble mode:
               DO_ENSEMBLE = \"{do_ensemble}\"
               Ensemble verification tasks: {task_str}
            '''
        )

    #
    # -----------------------------------------------------------------------
    # NOTE: currently this is executed no matter what, should it be dependent on the logic described below??
    # If not running the TN_MAKE_GRID, TN_MAKE_OROG, and/or TN_MAKE_SFC_CLIMO
    # tasks, create symlinks under the FIXlam directory to pregenerated grid,
    # orography, and surface climatology files.
    #
    # -----------------------------------------------------------------------
    #
    fixlam = workflow_config["FIXlam"]
    mkdir_vrfy(f' -p "{fixlam}"')

    #
    # Use the pregenerated domain files if the tasks to generate them
    # are turned off. Link the files, and check that they all contain
    # the same resolution input.
    #

    def dict_find(user_dict, substring):

        if not isinstance(user_dict, dict):
<<<<<<< HEAD
            return
=======
            return False
>>>>>>> 26b8d7e7

        for key, value in user_dict.items():
            if substring in key:
                return True
            if isinstance(value, dict):
<<<<<<< HEAD
                dict_find(value, substring)
        return False

    run_make_ics = dict_find(rocoto_tasks, "task_make_ics")
    run_make_lbcs = dict_find(rocoto_tasks, "task_make_ics")
=======
                if dict_find(value, substring):
                    return True

        return False

    run_make_ics = dict_find(rocoto_tasks, "task_make_ics")
    run_make_lbcs = dict_find(rocoto_tasks, "task_make_lbcs")
>>>>>>> 26b8d7e7
    run_run_fcst = dict_find(rocoto_tasks, "task_run_fcst")
    run_any_coldstart_task = run_make_ics or \
                             run_make_lbcs or \
                             run_run_fcst
    # Flags for creating symlinks to pre-generated grid, orography, and sfc_climo files.
    # These consider dependencies of other tasks on each pre-processing task.
    create_symlinks_to_pregen_files = {
      "GRID": (not run_make_grid) and \
              (run_make_orog or run_make_sfc_climo or run_any_coldstart_task),
      "OROG": (not run_make_orog) and \
              (run_make_sfc_climo or run_any_coldstart_task),
      "SFC_CLIMO": (not run_make_sfc_climo) and \
                   (run_make_ics or run_make_lbcs),
    }

    prep_tasks = ["GRID", "OROG", "SFC_CLIMO"]
    res_in_fixlam_filenames = None
    for prep_task in prep_tasks:
        res_in_fns = ""
        sect_key = f"task_make_{prep_task.lower()}"
        # If the user doesn't want to run the given task, link the fix
        # file from the staged files.
        if not task_defs.get(sect_key):
            dir_key = f"{prep_task}_DIR"
            task_dir = expt_config[sect_key].get(dir_key)

            if not task_dir:
                task_dir = os.path.join(pregen_basedir, predef_grid_name)
                expt_config[sect_key][dir_key] = task_dir
                msg = dedent(
                    f"""
                   {dir_key} will point to a location containing pre-generated files.
                   Setting {dir_key} = {task_dir}
                   """
                )
                logger.warning(msg)

            if not os.path.exists(task_dir):
                msg = dedent(
                    f"""
                    File directory does not exist!
                    {dir_key} needs {task_dir}
                    """
                )
                raise FileNotFoundError(msg)

            # Link the fix files and check that their resolution is
            # consistent
            res_in_fns = link_fix(
                verbose=verbose,
                file_group=prep_task.lower(),
                source_dir=task_dir,
                target_dir=workflow_config["FIXlam"],
                ccpp_phys_suite=workflow_config["CCPP_PHYS_SUITE"],
                constants=expt_config["constants"],
                dot_or_uscore=workflow_config["DOT_OR_USCORE"],
                nhw=grid_params["NHW"],
                run_task=False,
                sfc_climo_fields=fixed_files["SFC_CLIMO_FIELDS"],
            )
            if not res_in_fixlam_filenames:
                res_in_fixlam_filenames = res_in_fns
            else:
                if res_in_fixlam_filenames != res_in_fns:
                    raise Exception(
                        dedent(
                            f"""
                        The resolution of the pregenerated files for
                        {prep_task} do not match those that were alread
                        set:

                        Resolution in {prep_task}: {res_in_fns}
                        Resolution expected: {res_in_fixlam_filenames}
                        """
                        )
                    )

            if not os.path.exists(task_dir):
                raise FileNotFoundError(
                    f'''
                    The directory ({dir_key}) that should contain the pregenerated
                    {prep_task.lower()} files does not exist:
                      {dir_key} = \"{task_dir}\"'''
                )

    workflow_config["RES_IN_FIXLAM_FILENAMES"] = res_in_fixlam_filenames
    workflow_config["CRES"] = f"C{res_in_fixlam_filenames}"

    #
    # -----------------------------------------------------------------------
    #
    # Turn off post task if it's not consistent with the forecast's
    # user-setting of WRITE_DOPOST
    #
    # -----------------------------------------------------------------------
    #
    if fcst_config["WRITE_DOPOST"]:
        # Turn off run_post
        task_name = 'metatask_run_ens_post'
        removed_task = task_defs.pop(task_name, None)
        if removed_task:
            logger.warning(
                dedent(
                    f"""
                     Inline post is turned on, deactivating post-processing tasks:
                     Removing {task_name} from task definitions
                     list.
                     """
                )
            )

        # Check if SUB_HOURLY_POST is on
        if expt_config["task_run_post"]["SUB_HOURLY_POST"]:
            raise Exception(
                f"""
                SUB_HOURLY_POST is NOT available with Inline Post yet."""
            )
    #
    # -----------------------------------------------------------------------
    #
    # Call the function that checks whether the RUC land surface model (LSM)
    # is being called by the physics suite and sets the workflow variable
    # SDF_USES_RUC_LSM to True or False accordingly.
    #
    # -----------------------------------------------------------------------
    #
    workflow_config["SDF_USES_RUC_LSM"] = check_ruc_lsm(
        ccpp_phys_suite_fp=ccpp_phys_suite_in_ccpp_fp
    )
    #
    # -----------------------------------------------------------------------
    #
    # Check if the Thompson microphysics parameterization is being
    # called by the physics suite and modify certain workflow arrays to
    # ensure that fixed files needed by this parameterization are copied
    # to the FIXam directory and appropriate symlinks to them are
    # created in the run directories. Set the boolean flag
    # SDF_USES_THOMPSON_MP to indicates whether Thompson MP is called by
    # the physics suite.
    #
    # -----------------------------------------------------------------------
    #

    link_thompson_climo = (
        get_extrn_ics["EXTRN_MDL_NAME_ICS"] not in ["HRRR", "RAP"]
    ) or (get_extrn_lbcs["EXTRN_MDL_NAME_LBCS"] not in ["HRRR", "RAP"])
    use_thompson, mapping, fix_files = set_thompson_mp_fix_files(
        ccpp_phys_suite_fp=ccpp_phys_suite_in_ccpp_fp,
        thompson_mp_climo_fn=workflow_config["THOMPSON_MP_CLIMO_FN"],
        link_thompson_climo=link_thompson_climo,
    )

    workflow_config["SDF_USES_THOMPSON_MP"] = use_thompson

    if use_thompson:
        fixed_files["CYCLEDIR_LINKS_TO_FIXam_FILES_MAPPING"].extend(mapping)
        fixed_files["FIXgsm_FILES_TO_COPY_TO_FIXam"].extend(fix_files)

        log_info(
            f"""
            Since the Thompson microphysics parameterization is being used by this
            physics suite (CCPP_PHYS_SUITE), the names of the fixed files needed by
            this scheme have been appended to the array FIXgsm_FILES_TO_COPY_TO_FIXam,
            and the mappings between these files and the symlinks that need to be
            created in the cycle directories have been appended to the array
            CYCLEDIR_LINKS_TO_FIXam_FILES_MAPPING.  After these modifications, the
            values of these parameters are as follows:

            CCPP_PHYS_SUITE = \"{workflow_config["CCPP_PHYS_SUITE"]}\"
            """
        )
        log_info(
            f"""
                FIXgsm_FILES_TO_COPY_TO_FIXam =
                {list_to_str(fixed_files['FIXgsm_FILES_TO_COPY_TO_FIXam'])}
            """
        )
        log_info(
            f"""
                CYCLEDIR_LINKS_TO_FIXam_FILES_MAPPING =
                {list_to_str(fixed_files['CYCLEDIR_LINKS_TO_FIXam_FILES_MAPPING'])}
            """
        )
    #
    # -----------------------------------------------------------------------
    #
    # Generate var_defns.sh file in the EXPTDIR. This file contains all
    # the user-specified settings from expt_config.
    #
    # -----------------------------------------------------------------------
    #

    extend_yaml(expt_config)
    for sect, sect_keys in expt_config.items():
        for k, v in sect_keys.items():
            expt_config[sect][k] = str_to_list(v)
    extend_yaml(expt_config)

    # print content of var_defns if DEBUG=True
    all_lines = cfg_to_yaml_str(expt_config)
    log_info(all_lines, verbose=debug)

    global_var_defns_fp = workflow_config["GLOBAL_VAR_DEFNS_FP"]
    # print info message
    log_info(
        f"""
        Generating the global experiment variable definitions file here:
          GLOBAL_VAR_DEFNS_FP = '{global_var_defns_fp}'
        For more detailed information, set DEBUG to 'TRUE' in the experiment
        configuration file ('{user_config_fn}')."""
    )

    # Final failsafe before writing rocoto yaml to ensure we don't have any invalid dicts
    # (e.g. metatasks with no tasks, tasks with no associated commands)
    clean_rocoto_dict(expt_config["rocoto"]["tasks"])

    rocoto_yaml_fp = workflow_config["ROCOTO_YAML_FP"]
    with open(rocoto_yaml_fp, 'w') as f:
        yaml.Dumper.ignore_aliases = lambda *args : True
        yaml.dump(expt_config.get("rocoto"), f, sort_keys=False)

    var_defns_cfg = copy.deepcopy(expt_config)
    del var_defns_cfg["rocoto"]
    with open(global_var_defns_fp, "a") as f:
        f.write(cfg_to_shell_str(var_defns_cfg))


    #
    # -----------------------------------------------------------------------
    #
    # Check validity of parameters in one place, here in the end.
    #
    # -----------------------------------------------------------------------
    #

    # loop through the flattened expt_config and check validity of params
    cfg_v = load_config_file(os.path.join(USHdir, "valid_param_vals.yaml"))
    for k, v in flatten_dict(expt_config).items():
        if v is None or v == "":
            continue
        vkey = "valid_vals_" + k
        if (vkey in cfg_v) and not (v in cfg_v[vkey]):
            raise Exception(
                f"""
                The variable {k}={v} in the user's configuration
                does not have a valid value. Possible values are:
                    {k} = {cfg_v[vkey]}"""
            )

    return expt_config

def clean_rocoto_dict(rocotodict):
    """Removes any invalid entries from rocoto_dict. Examples of invalid entries are:

    1. A task dictionary containing no "command" key
    2. A metatask dictionary containing no task dictionaries"""

    # Loop 1: search for tasks with no command key, iterating over metatasks
    for key in list(rocotodict.keys()):
        if key.split("_", maxsplit=1)[0] == "metatask":
            clean_rocoto_dict(rocotodict[key])
        elif key.split("_", maxsplit=1)[0] in ["task"]:
            if not rocotodict[key].get("command"):
                popped = rocotodict.pop(key)
                logging.warning(f"Invalid task {key} removed due to empty/unset run command")
                logging.debug(f"Removed entry:\n{popped}")

    # Loop 2: search for metatasks with no tasks in them
    for key in list(rocotodict.keys()):
        if key.split("_", maxsplit=1)[0] == "metatask":
            valid = False
            for key2 in list(rocotodict[key].keys()):
                if key2.split("_", maxsplit=1)[0] == "metatask":
                    clean_rocoto_dict(rocotodict[key][key2])
                    #After above recursion, any nested empty metatasks will have popped themselves
                    if rocotodict[key].get(key2):
                        valid = True
                elif key2.split("_", maxsplit=1)[0] == "task":
                    valid = True
            if not valid:
                popped = rocotodict.pop(key)
                logging.warning(f"Invalid/empty metatask {key} removed")
                logging.debug(f"Removed entry:\n{popped}")



#
# -----------------------------------------------------------------------
#
# Call the function defined above.
#
# -----------------------------------------------------------------------
#
if __name__ == "__main__":
    USHdir = os.path.dirname(os.path.abspath(__file__))
    setup(USHdir)<|MERGE_RESOLUTION|>--- conflicted
+++ resolved
@@ -672,11 +672,6 @@
 
     run_envir = expt_config["user"].get("RUN_ENVIR", "")
 
-<<<<<<< HEAD
-    # set varying forecast lengths only when fcst_len_hrs=-1
-
-=======
->>>>>>> 26b8d7e7
     fcst_len_hrs = workflow_config.get("FCST_LEN_HRS")
     date_first_cycl = workflow_config.get("DATE_FIRST_CYCL")
     date_last_cycl = workflow_config.get("DATE_LAST_CYCL")
@@ -684,23 +679,10 @@
 
     # set varying forecast lengths only when fcst_len_hrs=-1
     if fcst_len_hrs == -1:
-<<<<<<< HEAD
-
-        # Check that the number of entries divides into a day
-        fcst_len_cycl = workflow_config.get("FCST_LEN_CYCL")
-        incr_cycl_freq = int(workflow_config.get("INCR_CYCL_FREQ"))
-
-        date_first_cycl = workflow_config.get("DATE_FIRST_CYCL")
-        date_last_cycl = workflow_config.get("DATE_LAST_CYCL")
-
-        if 24 / incr_cycl_freq != len(fcst_len_cycl):
-
-=======
         fcst_len_cycl = workflow_config.get("FCST_LEN_CYCL")
 
         # Check that the number of entries divides into a day
         if 24 / incr_cycl_freq != len(fcst_len_cycl):
->>>>>>> 26b8d7e7
             # Also allow for the possibility that the user is running
             # cycles for less than a day:
             num_cycles = len(set_cycle_dates(
@@ -741,8 +723,6 @@
             fcst_cdef.append(f'{first}00 {last}00 24:00:00')
 
         rocoto_config['cycledefs']['long_forecast'] = fcst_cdef
-<<<<<<< HEAD
-=======
 
     # check the availability of restart intervals for restart capability of forecast
     do_fcst_restart = fcst_config.get("DO_FCST_RESTART")
@@ -764,7 +744,6 @@
                   RESTART_INTERVAL = {irst}
                   LBC_SPEC_INTVL_HRS = {lbc_spec_intvl_hrs}"""
                 )
->>>>>>> 26b8d7e7
 
     #
     # -----------------------------------------------------------------------
@@ -1126,12 +1105,6 @@
         for nco_var in nco_vars:
             nco_config[nco_var.upper()] = exptdir
 
-<<<<<<< HEAD
-        # Set the rocoto string for the fcst output location
-        rocoto_config["entities"]["FCST_DIR"] = "{{ nco.COMOUT_BASEDIR }}/@Y@m@d@H"
-
-=======
->>>>>>> 26b8d7e7
     # Use env variables for NCO variables and create NCO directories
     if run_envir == "nco":
 
@@ -1303,23 +1276,12 @@
     def dict_find(user_dict, substring):
 
         if not isinstance(user_dict, dict):
-<<<<<<< HEAD
-            return
-=======
             return False
->>>>>>> 26b8d7e7
 
         for key, value in user_dict.items():
             if substring in key:
                 return True
             if isinstance(value, dict):
-<<<<<<< HEAD
-                dict_find(value, substring)
-        return False
-
-    run_make_ics = dict_find(rocoto_tasks, "task_make_ics")
-    run_make_lbcs = dict_find(rocoto_tasks, "task_make_ics")
-=======
                 if dict_find(value, substring):
                     return True
 
@@ -1327,7 +1289,6 @@
 
     run_make_ics = dict_find(rocoto_tasks, "task_make_ics")
     run_make_lbcs = dict_find(rocoto_tasks, "task_make_lbcs")
->>>>>>> 26b8d7e7
     run_run_fcst = dict_find(rocoto_tasks, "task_run_fcst")
     run_any_coldstart_task = run_make_ics or \
                              run_make_lbcs or \
