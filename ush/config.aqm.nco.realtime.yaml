metadata:
  description: config for Online-CMAQ, AQM_NA_13km, real-time, NCO mode on WCOSS2
user:
  RUN_ENVIR: nco
  MACHINE: wcoss2
  ACCOUNT: [account name]
workflow:
  USE_CRON_TO_RELAUNCH: false
  CRON_RELAUNCH_INTVL_MNTS: 3
  EXPT_SUBDIR: aqm_nco_aqmna13km
  PREDEF_GRID_NAME: AQM_NA_13km
  CCPP_PHYS_SUITE: FV3_GFS_v16
  DATE_FIRST_CYCL: '2023040400'
  DATE_LAST_CYCL: '2023040418'
  INCR_CYCL_FREQ: 6
  FCST_LEN_HRS: -1
  FCST_LEN_CYCL:
    - 6
    - 72
    - 72
    - 6
  PREEXISTING_DIR_METHOD: rename
  VERBOSE: true
  COMPILER: intel
  DIAG_TABLE_TMPL_FN: diag_table_aqm.FV3_GFS_v16
  FIELD_TABLE_TMPL_FN: field_table_aqm.FV3_GFS_v16
  DO_REAL_TIME: true
  COLDSTART: false
  WARMSTART_CYCLE_DIR: /path/to/restart/dir
nco:
  envir: prod
  NET: aqm
  model_ver: v7.0
  RUN: aqm_nco_aqmna13km
  OPSROOT: /path/to/custom/opsroot
rocoto:
<<<<<<< HEAD
  taskgroups: '{{ ["parm/wflow/all_aqm.yaml", "parm/wflow/coldstart.yaml"]|include }}'
  tasks:
=======
  tasks:
    taskgroups: '{{ ["parm/wflow/aqm_all.yaml", "parm/wflow/coldstart.yaml", "parm/wflow/post.yaml"]|include }}'
>>>>>>> 26b8d7e7
    task_get_extrn_lbcs:
      walltime: 02:00:00
    metatask_run_ensemble:
      task_run_fcst_mem#mem#:
        walltime: 04:00:00
    task_aqm_lbcs:
      walltime: 01:00:00
task_make_grid:
  GRID_DIR: /lfs/h2/emc/lam/noscrub/RRFS_CMAQ/DOMAIN_DATA/AQM_NA_13km
task_make_orog:
  OROG_DIR: /lfs/h2/emc/lam/noscrub/RRFS_CMAQ/DOMAIN_DATA/AQM_NA_13km
task_make_sfc_climo:
  SFC_CLIMO_DIR: /lfs/h2/emc/lam/noscrub/RRFS_CMAQ/DOMAIN_DATA/AQM_NA_13km
task_get_extrn_ics:
  EXTRN_MDL_NAME_ICS: FV3GFS
  FV3GFS_FILE_FMT_ICS: netcdf
  EXTRN_MDL_ICS_OFFSET_HRS: 6
task_get_extrn_lbcs:
  EXTRN_MDL_NAME_LBCS: FV3GFS
  LBC_SPEC_INTVL_HRS: 6
  FV3GFS_FILE_FMT_LBCS: netcdf
<<<<<<< HEAD
  EXTRN_MDL_LBCS_OFFSET_HRS: 0
=======
  EXTRN_MDL_LBCS_OFFSET_HRS: 6
>>>>>>> 26b8d7e7
task_run_fcst:
  DT_ATMOS: 180
  LAYOUT_X: 50
  LAYOUT_Y: 34
  BLOCKSIZE: 16
<<<<<<< HEAD
  RESTART_INTERVAL: 6 18
  OMP_NUM_THREADS_RUN_FCST: 1
=======
  RESTART_INTERVAL: 6 24 42 60
>>>>>>> 26b8d7e7
  QUILTING: true
  PRINT_ESMF: false
  DO_FCST_RESTART: false
task_run_post:
  POST_OUTPUT_DOMAIN_NAME: 793
global:
  DO_ENSEMBLE: false
  NUM_ENS_MEMBERS: 2
  HALO_BLEND: 0
cpl_aqm_parm:
  CPL_AQM: true
  DO_AQM_CHEM_LBCS: true
  DO_AQM_GEFS_LBCS: true
  DO_AQM_DUST: true
  DO_AQM_CANOPY: false
  DO_AQM_PRODUCT: true
  DO_AQM_SAVE_AIRNOW_HIST: false
  DO_AQM_SAVE_FIRE: false
  AQM_BIO_FILE: BEIS_RRFScmaq_C775.ncf
  AQM_DUST_FILE_PREFIX: FENGSHA_p8_10km_inputs
  AQM_DUST_FILE_SUFFIX: .nc
  AQM_CANOPY_FILE_PREFIX: gfs.t12z.geo
  AQM_CANOPY_FILE_SUFFIX: .canopy_regrid.nc
  AQM_FIRE_FILE_PREFIX: Hourly_Emissions_regrid_NA_13km
  AQM_FIRE_FILE_SUFFIX: _h72.nc
  AQM_RC_FIRE_FREQUENCY: hourly
  AQM_LBCS_FILES: am4_bndy.c793.2019<MM>.v1.nc
  NEXUS_GRID_FN: grid_spec_793.nc
  NUM_SPLIT_NEXUS: 3
<|MERGE_RESOLUTION|>--- conflicted
+++ resolved
@@ -5,7 +5,7 @@
   MACHINE: wcoss2
   ACCOUNT: [account name]
 workflow:
-  USE_CRON_TO_RELAUNCH: false
+  USE_CRON_TO_RELAUNCH: true
   CRON_RELAUNCH_INTVL_MNTS: 3
   EXPT_SUBDIR: aqm_nco_aqmna13km
   PREDEF_GRID_NAME: AQM_NA_13km
@@ -34,13 +34,8 @@
   RUN: aqm_nco_aqmna13km
   OPSROOT: /path/to/custom/opsroot
 rocoto:
-<<<<<<< HEAD
-  taskgroups: '{{ ["parm/wflow/all_aqm.yaml", "parm/wflow/coldstart.yaml"]|include }}'
-  tasks:
-=======
   tasks:
     taskgroups: '{{ ["parm/wflow/aqm_all.yaml", "parm/wflow/coldstart.yaml", "parm/wflow/post.yaml"]|include }}'
->>>>>>> 26b8d7e7
     task_get_extrn_lbcs:
       walltime: 02:00:00
     metatask_run_ensemble:
@@ -62,22 +57,13 @@
   EXTRN_MDL_NAME_LBCS: FV3GFS
   LBC_SPEC_INTVL_HRS: 6
   FV3GFS_FILE_FMT_LBCS: netcdf
-<<<<<<< HEAD
-  EXTRN_MDL_LBCS_OFFSET_HRS: 0
-=======
   EXTRN_MDL_LBCS_OFFSET_HRS: 6
->>>>>>> 26b8d7e7
 task_run_fcst:
   DT_ATMOS: 180
   LAYOUT_X: 50
   LAYOUT_Y: 34
   BLOCKSIZE: 16
-<<<<<<< HEAD
-  RESTART_INTERVAL: 6 18
-  OMP_NUM_THREADS_RUN_FCST: 1
-=======
   RESTART_INTERVAL: 6 24 42 60
->>>>>>> 26b8d7e7
   QUILTING: true
   PRINT_ESMF: false
   DO_FCST_RESTART: false
