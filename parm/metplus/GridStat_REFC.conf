--- conflicted
+++ resolved
@@ -84,13 +84,8 @@
 # suffix to MODEL that identifies the forecast ensemble member.  This
 # makes it easier to identify each curve.
 #
-MODEL = {{vx_fcst_model_name}}{{uscore_ensmem_name_or_null}}
-
-<<<<<<< HEAD
-=======
-# Name to identify model (forecast) data in output
-MODEL = {ENV[VX_FCST_MODEL_NAME]}_mem{ENV[ENSMEM_INDX]}
->>>>>>> da34aaca
+MODEL = {{vx_fcst_model_name}}_mem{ENV[ENSMEM_INDX]}
+
 FCST_NATIVE_DATA_TYPE = GRIB
 #
 # Name to identify observation data in output.
