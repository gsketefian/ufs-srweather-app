--- conflicted
+++ resolved
@@ -389,62 +389,7 @@
 
     return cfg_bcs
 
-<<<<<<< HEAD
-def check_task_verification(cfg: dict, mach: dict, dflt: dict) -> dict:
-    """
-    Function for checking and updating various settings in verification section of test config yaml
-
-    Args:
-        cfg  : Dictionary loaded from test config file
-        mach : Dictionary loaded from machine settings file
-        dflt : Dictionary loaded from default config file
-    Returns:
-        cfg_vx : Updated dictionary for verification section of test config
-    """
-
-    # Make our lives easier by shortening some dictionary calls
-    if 'verification' in cfg:
-        cfg_vx = cfg['verification']
-    else:
-        cfg_vx = dict()
-
-    # If VX_FCST_INPUT_BASEDIR is already explicitly set in the test configuration
-    # dictionary, keep that value and just return.
-    if 'VX_FCST_INPUT_BASEDIR' in cfg_vx:
-        return cfg_vx
-
-    # Attempt to obtain the values of RUN_TASK_RUN_FCST, WRITE_DO_POST, and RUN_TASK_RUN_POST
-    # from the test configuration dictionary.  If not available there, get them from the default
-    # configuration dictionary.
-    flags = {'RUN_TASK_RUN_FCST': False, 'WRITE_DOPOST': False, 'RUN_TASK_RUN_POST': False}
-    for section in ['workflow_switches', 'task_run_fcst']:
-        for flag in flags:
-            if (section in cfg) and (flag in cfg[section]):
-                flags[flag] = cfg[section][flag]
-            elif flag in dflt[section]:
-                flags[flag] = dflt[section][flag]
-
-    # If UPP is going to be run (either in-line or as a separate set of tasks), set the
-    # VX_FCST_INPUT_BASEDIR to the default directory for the experiment.  Otherwise, set
-    # it to the value of TEST_VX_FCST_INPUT_BASEDIR in the machine file.
-    if (flags['RUN_TASK_RUN_FCST'] and flags['WRITE_DOPOST']) or flags['RUN_TASK_RUN_POST']:
-        # In NCO mode, the UPP output files are placed in a different location than in 
-        # community mode.  Thus, set VX_FCST_INPUT_BASEDIR accordingly.
-        if cfg['user']['RUN_ENVIR'] == 'nco':
-            cfg_vx['VX_FCST_INPUT_BASEDIR'] = '$COMOUT/../..'
-        else:
-            cfg_vx['VX_FCST_INPUT_BASEDIR'] = dflt['workflow']['EXPTDIR']
-    else:
-        if 'TEST_VX_FCST_INPUT_BASEDIR' in mach['platform']:
-            cfg_vx['VX_FCST_INPUT_BASEDIR'] = mach['platform']['TEST_VX_FCST_INPUT_BASEDIR']
-        else:
-            cfg_vx['VX_FCST_INPUT_BASEDIR'] = ''
-
-    return cfg_vx
-
-
-=======
->>>>>>> da34aaca
+
 def setup_logging(logfile: str = "log.run_WE2E_tests", debug: bool = False) -> None:
     """
     Sets up logging, printing high-priority (INFO and higher) messages to screen, and printing all
